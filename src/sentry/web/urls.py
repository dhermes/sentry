--- conflicted
+++ resolved
@@ -12,16 +12,6 @@
 from django.conf.urls import include, patterns, url
 from django.conf import settings
 
-<<<<<<< HEAD
-from sentry.web import api
-from sentry.web.frontend import (
-    accounts, generic, groups, events,
-    admin, users, explore, explore_code,
-)
-
-=======
-import sentry.web.frontend.projects.general
->>>>>>> a6e46fc5
 import sentry.web.frontend.projects.keys
 import sentry.web.frontend.projects.plugins
 import sentry.web.frontend.projects.quotas
